#pragma once

#include "../NUIRenderer.h"
#include "../NUIFont.h"
#include "../NUITextRenderer.h"
#include "../NUITextRendererGDI.h"
#include "../NUITextRendererModern.h"
#include <vector>
#include <unordered_map>
#include <memory>

namespace NomadUI {

/**
 * OpenGL 3.3+ renderer implementation for Nomad UI.
 * 
 * Features:
 * - Shader-based rendering
 * - Batched draw calls
 * - SDF text rendering
 * - Post-processing effects
 */
class NUIRendererGL : public NUIRenderer {
public:
    NUIRendererGL();
    ~NUIRendererGL() override;
    
    // ========================================================================
    // Lifecycle
    // ========================================================================
    
    bool initialize(int width, int height) override;
    void shutdown() override;
    void resize(int width, int height) override;
    
    // ========================================================================
    // Frame Management
    // ========================================================================
    
    void beginFrame() override;
    void endFrame() override;
    void clear(const NUIColor& color) override;
    
    // ========================================================================
    // State Management
    // ========================================================================
    
    void pushTransform(float tx, float ty, float rotation = 0.0f, float scale = 1.0f) override;
    void popTransform() override;
    void setClipRect(const NUIRect& rect) override;
    void clearClipRect() override;
    void setOpacity(float opacity) override;
    
    // ========================================================================
    // Primitive Drawing
    // ========================================================================
    
    void fillRect(const NUIRect& rect, const NUIColor& color) override;
    void fillRoundedRect(const NUIRect& rect, float radius, const NUIColor& color) override;
    void strokeRect(const NUIRect& rect, float thickness, const NUIColor& color) override;
    void strokeRoundedRect(const NUIRect& rect, float radius, float thickness, const NUIColor& color) override;
    void fillCircle(const NUIPoint& center, float radius, const NUIColor& color) override;
    void strokeCircle(const NUIPoint& center, float radius, float thickness, const NUIColor& color) override;
    void drawLine(const NUIPoint& start, const NUIPoint& end, float thickness, const NUIColor& color) override;
    void drawPolyline(const NUIPoint* points, int count, float thickness, const NUIColor& color) override;
    
    // ========================================================================
    // Gradient Drawing
    // ========================================================================
    
    void fillRectGradient(const NUIRect& rect, const NUIColor& colorStart, const NUIColor& colorEnd, bool vertical = true) override;
    void fillCircleGradient(const NUIPoint& center, float radius, const NUIColor& colorInner, const NUIColor& colorOuter) override;
    
    // ========================================================================
    // Effects
    // ========================================================================
    
    void drawGlow(const NUIRect& rect, float radius, float intensity, const NUIColor& color) override;
    void drawShadow(const NUIRect& rect, float offsetX, float offsetY, float blur, const NUIColor& color) override;
    
    // ========================================================================
    // Text Rendering
    // ========================================================================
    
    void drawText(const std::string& text, const NUIPoint& position, float fontSize, const NUIColor& color) override;
    void drawTextCentered(const std::string& text, const NUIRect& rect, float fontSize, const NUIColor& color) override;
    NUISize measureText(const std::string& text, float fontSize) override;
    
    // ========================================================================
    // Texture/Image Drawing
    // ========================================================================
    
    void drawTexture(uint32_t textureId, const NUIRect& destRect, const NUIRect& sourceRect) override;
    uint32_t loadTexture(const std::string& filepath) override;
    uint32_t createTexture(const uint8_t* data, int width, int height) override;
    void deleteTexture(uint32_t textureId) override;
    
    // ========================================================================
    // Batching
    // ========================================================================
    
    void beginBatch() override;
    void endBatch() override;
    void flush() override;
    
    // ========================================================================
    // Info
    // ========================================================================
    
    int getWidth() const override { return width_; }
    int getHeight() const override { return height_; }
    const char* getBackendName() const override { return "OpenGL 3.3+"; }
    
private:
    // Vertex structure for batching
    struct Vertex {
        float x, y;
        float u, v;
        float r, g, b, a;
    };
    
    // Shader program
    struct ShaderProgram {
        uint32_t id = 0;
        int32_t projectionLoc = -1;
        int32_t transformLoc = -1;
        int32_t opacityLoc = -1;
        int32_t primitiveTypeLoc = -1;
        int32_t radiusLoc = -1;
        int32_t sizeLoc = -1;
    };
    
    // Transform stack
    struct Transform {
        float tx = 0.0f;
        float ty = 0.0f;
        float rotation = 0.0f;
        float scale = 1.0f;
    };
    
    // Initialize OpenGL resources
    bool initializeGL();
    bool loadShaders();
    void createBuffers();
    
    // Shader helpers
    uint32_t compileShader(const char* source, uint32_t type);
    uint32_t linkProgram(uint32_t vertexShader, uint32_t fragmentShader);
    
    // Drawing helpers
    void addVertex(float x, float y, float u, float v, const NUIColor& color);
    void addQuad(const NUIRect& rect, const NUIColor& color);
    void applyTransform(float& x, float& y);
    void updateProjectionMatrix();
    
    // State
    int width_ = 0;
    int height_ = 0;
    float globalOpacity_ = 1.0f;
    bool batching_ = false;
    
    // OpenGL objects
    uint32_t vao_ = 0;
    uint32_t vbo_ = 0;
    uint32_t ebo_ = 0;
    
    // Shaders
    ShaderProgram primitiveShader_;
    
    // Vertex batch
    std::vector<Vertex> vertices_;
    std::vector<uint32_t> indices_;
    
    // Transform stack
    std::vector<Transform> transformStack_;
    
    // Textures
    std::unordered_map<uint32_t, uint32_t> textures_;
    uint32_t nextTextureId_ = 1;
    
<<<<<<< HEAD
    // Text rendering
    std::shared_ptr<NUITextRenderer> textRenderer_;
    std::shared_ptr<NUIFont> defaultFont_;
    std::shared_ptr<NUITextRendererGDI> gdiTextRenderer_;
    std::shared_ptr<NUITextRendererModern> modernTextRenderer_;
=======
    // Text rendering (placeholder - will be replaced with MSDF system)
    std::string defaultFontPath_;
>>>>>>> acfea5dd
    
    // Projection matrix (orthographic)
    float projectionMatrix_[16];
};

} // namespace NomadUI<|MERGE_RESOLUTION|>--- conflicted
+++ resolved
@@ -178,16 +178,8 @@
     std::unordered_map<uint32_t, uint32_t> textures_;
     uint32_t nextTextureId_ = 1;
     
-<<<<<<< HEAD
-    // Text rendering
-    std::shared_ptr<NUITextRenderer> textRenderer_;
-    std::shared_ptr<NUIFont> defaultFont_;
-    std::shared_ptr<NUITextRendererGDI> gdiTextRenderer_;
-    std::shared_ptr<NUITextRendererModern> modernTextRenderer_;
-=======
-    // Text rendering (placeholder - will be replaced with MSDF system)
+    // MSDF text rendering support
     std::string defaultFontPath_;
->>>>>>> acfea5dd
     
     // Projection matrix (orthographic)
     float projectionMatrix_[16];
