--- conflicted
+++ resolved
@@ -13,11 +13,7 @@
 2. Install Git hooks:
    - `pwsh -File scripts/install-hooks.ps1`
 3. Configure and build:
-<<<<<<< HEAD
-   - `cmake -S nomad-core -B build -DNOMAD_CORE_MODE=ON -DCMAKE_BUILD_TYPE=Release`
-=======
    - `cmake -S . -B build -DNOMAD_CORE_MODE=ON -DCMAKE_BUILD_TYPE=Release`
->>>>>>> 069c45f7
    - `cmake --build build --config Release --parallel`
 
 If private repos are present and you disable core-only mode, full builds can be made in private environments.
